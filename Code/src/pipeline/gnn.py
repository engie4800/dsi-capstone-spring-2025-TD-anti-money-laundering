import logging
from typing import TYPE_CHECKING

import numpy as np
import torch
from sklearn.preprocessing import StandardScaler
from torch_geometric.explain import GNNExplainer
from torch_geometric.data import Data, HeteroData
from torch_geometric.loader import LinkNeighborLoader
<<<<<<< HEAD
=======
from torch_geometric.utils import degree
from tqdm import tqdm
>>>>>>> bdc0681b

from explain import GNNEdgeExplainer
from model import GNN, GNNTrainer
from pipeline import BaseModelPipeline
from pipeline.checks import Checker
from pipeline.reverse_mp_utils import create_hetero_data
from model.features import add_ports

if TYPE_CHECKING:
    from torch_geometric.explain import Explanation


class GNNModelPipeline(BaseModelPipeline):

    def __init__(self, dataset_path):
        super().__init__(dataset_path)
    
    def should_keep_acct_idx(self):
        return False
    
    def split_train_test_val(self, X_cols=None, y_col="is_laundering", test_size=0.15, val_size=0.15, split_type="temporal_agg"):
            return super().split_train_test_val(X_cols, y_col, test_size, val_size, split_type)
           
    def split_train_test_val_graph(self, edge_features:list[str]=None, edge_features_to_scale:list[str]=None, reverse_mp:bool=False, ports:bool=False) -> None:
        """Creates graph objects for use in GNN.
        """
        logging.info("Splitting into train, test, validation graphs")
        Checker.train_val_test_node_features_added(self)
        
        # make sure sorted
        self.df.sort_values("edge_id", inplace=True)
        self.df.reset_index(drop=True, inplace=True)

        # Prereq: make edge_id first col, exclude some standard feats (if not already excluded)
        exclude_cols = {"edge_id", "from_bank", "to_bank", "from_account_idx", "to_account_idx"}
        cols = self.X_cols if edge_features is None else edge_features
        self.edge_features = ["edge_id"] + [col for col in cols if col not in exclude_cols]

        # Nodes
        tr_x = torch.tensor(self.train_nodes.drop(columns="node_id").values, dtype=torch.float)
        val_x = torch.tensor(self.val_nodes.drop(columns="node_id").values, dtype=torch.float)
        te_x = torch.tensor(self.test_nodes.drop(columns="node_id").values, dtype=torch.float)

        # Labels
        self.y = torch.LongTensor(self.df["is_laundering"].to_numpy())

        # Edge index
        self.edge_index = torch.LongTensor(self.df[["from_account_idx", "to_account_idx"]].to_numpy().T)

        # Edge attr
        edge_attr = torch.tensor(self.df[self.edge_features].to_numpy(), dtype=torch.float)
        
        # Edge timestamps
        tr_times = torch.tensor(self.X_train['edge_id'])
        val_times = torch.tensor(self.X_val['edge_id'])
        te_times = torch.tensor(self.X_test['edge_id'])

        # Overwrites the values we got from the original split
        self.train_indices = torch.tensor(self.train_indices)
        self.val_indices = torch.tensor(self.val_indices)
        self.test_indices = torch.tensor(self.test_indices)

        cat_tr_val_inds = torch.cat((self.train_indices, self.val_indices))
        self.train_data = Data(
            x=tr_x,
            edge_index=self.edge_index[:,self.train_indices],
            edge_attr=edge_attr[self.train_indices],
            y=self.y[self.train_indices],
            timestamps=tr_times
        )
        self.val_data = Data(
            x=val_x,
            edge_index=self.edge_index[:,cat_tr_val_inds],
            edge_attr=edge_attr[cat_tr_val_inds],
            y=self.y[cat_tr_val_inds],
            timestamps=val_times
        )
        self.test_data = Data(
            x=te_x,
            edge_index=self.edge_index,
            edge_attr=edge_attr,
            y=self.y,
            timestamps=te_times
        )
        
        self.scale_edge_features(edge_features_to_scale)

        if ports:
            self.train_data = add_ports(self.train_data)
            self.val_data = add_ports(self.val_data)
            self.test_data = add_ports(self.test_data)
            self.edge_features += ['port_in', 'port_out']
        
        if reverse_mp:
            self.train_data = create_hetero_data(self.train_data.x,  self.train_data.y,  self.train_data.edge_index,  self.train_data.edge_attr, self.train_data.timestamps, ports)
            self.val_data = create_hetero_data(self.val_data.x,  self.val_data.y,  self.val_data.edge_index,  self.val_data.edge_attr, self.val_data.timestamps, ports)
            self.test_data = create_hetero_data(self.test_data.x,  self.test_data.y,  self.test_data.edge_index,  self.test_data.edge_attr, self.test_data.timestamps, ports)
        
        self.preprocessed["train_test_val_data_split_graph"] = True
     
    def scale_edge_features(self, edge_features_to_scale: list[str]):
        """
        Scale and impute edge features in train/val/test data in place.
        Uses training set to fit scalers, then applies to all sets.
        """
        logging.info("Scaling edge features: %s", edge_features_to_scale)

        if edge_features_to_scale is None:
            self.scaled_edge_features = [
                "sent_amount_usd",
                "timestamp_int",
                "time_diff_from",
                "time_diff_to",
                "turnaround_time",
            ]
        else:
            self.scaled_edge_features = edge_features_to_scale
        
        scalers = {}       
        train_edge_attr = self.train_data.edge_attr.cpu().numpy()
        val_edge_attr = self.val_data.edge_attr.cpu().numpy()
        test_edge_attr = self.test_data.edge_attr.cpu().numpy()
        
        # Map feature name to index
        feature_idx_map = {name: i for i, name in enumerate(self.edge_features)}

        for feature in self.scaled_edge_features:
            col_idx = feature_idx_map[feature] 
            train_vals = train_edge_attr[:, col_idx]
            mask = train_vals != -1
            if np.sum(mask) == 0:
                logging.warning(f"All values -1 for {feature}; skipping.")
                continue

            median_val = np.median(train_vals[mask])
            train_vals[~mask] = median_val

            scaler = StandardScaler()
            train_scaled = scaler.fit_transform(train_vals.reshape(-1, 1)).flatten()

            # Apply to val/test
            for edge_attr in [val_edge_attr, test_edge_attr]:
                col = edge_attr[:, col_idx]
                col[col == -1] = median_val
                edge_attr[:, col_idx] = scaler.transform(col.reshape(-1, 1)).flatten()

            train_edge_attr[:, col_idx] = train_scaled
            scalers[feature] = scaler # TODO: do we need to return the scalars? why do we have this?

        self.train_data.edge_attr = torch.tensor(train_edge_attr, dtype=torch.float32, device=self.device)
        self.val_data.edge_attr = torch.tensor(val_edge_attr, dtype=torch.float32, device=self.device)
        self.test_data.edge_attr = torch.tensor(test_edge_attr, dtype=torch.float32, device=self.device)

        return scalers

    def get_data_loaders(self, num_neighbors=[100,100], batch_size=8192):
        logging.info("Getting data loaders")
        Checker.graph_data_split_to_train_val_test(self)
        
        if isinstance(self.train_data, HeteroData):
            tr_edge_label_index = self.train_data['node', 'to', 'node'].edge_index
            tr_edge_label = self.train_data['node', 'to', 'node'].y


            self.train_loader =  LinkNeighborLoader(self.train_data, num_neighbors=num_neighbors, 
                                        edge_label_index=(('node', 'to', 'node'), tr_edge_label_index), 
                                        edge_label=tr_edge_label, batch_size=batch_size, shuffle=True)
            
            val_edge_label_index = self.val_data['node', 'to', 'node'].edge_index[:,self.val_indices]
            val_edge_label = self.val_data['node', 'to', 'node'].y[self.val_indices]


            self.val_loader =  LinkNeighborLoader(self.val_data, num_neighbors=num_neighbors, 
                                        edge_label_index=(('node', 'to', 'node'), val_edge_label_index), 
                                        edge_label=val_edge_label, batch_size=batch_size, shuffle=False)
            
            te_edge_label_index = self.test_data['node', 'to', 'node'].edge_index[:,self.test_indices]
            te_edge_label = self.test_data['node', 'to', 'node'].y[self.test_indices]


            self.test_loader =  LinkNeighborLoader(self.test_data, num_neighbors=num_neighbors, 
                                        edge_label_index=(('node', 'to', 'node'), te_edge_label_index), 
                                        edge_label=te_edge_label, batch_size=batch_size, shuffle=False)
        else:
            self.train_loader = LinkNeighborLoader(
                data=self.train_data,
                edge_label_index=self.edge_index[:, self.train_indices],
                edge_label=self.y[self.train_indices],
                batch_size=batch_size,
                num_neighbors=num_neighbors,
                shuffle=True,
            )

            self.val_loader = LinkNeighborLoader(
                data=self.val_data,
                edge_label_index=self.edge_index[:, self.val_indices],
                edge_label=self.y[self.val_indices],
                batch_size=batch_size,
                num_neighbors=num_neighbors,
                shuffle=False,
            )

            self.test_loader = LinkNeighborLoader(
                data=self.test_data,
                edge_label_index=self.edge_index[:, self.test_indices],
                edge_label=self.y[self.test_indices],
                batch_size=batch_size,
                num_neighbors=num_neighbors,
                shuffle=False,
            )

        self.preprocessed["got_data_loaders"] = True
                
    def run_model_specific_steps(self, edge_features=list[str], edge_features_to_scale= list[str], num_neighbors=[100,100], batch_size=8192):
        self.split_train_test_val_graph(edge_features)
        self.scale_edge_features(edge_features_to_scale)
        self.get_data_loaders(num_neighbors, batch_size)
        
    def initialize_training(
        self,
        threshold: float=0.5,
        epochs: int=50,
        patience: int=10,
        gnn_flavor: str="GINe",
    ) -> None:
        """Setup the model pipeline for training: metrics, model,
        optimizer, scheduler, and criterion
        """
        self.threshold = threshold
        self.epochs = epochs
        self.patience = patience

        # Since `initialize_training` is run after preprocessing is
        # done, we can define the node and edge features here. This
        # does assume that column ordering between data frames and
        # tensors is preserved, and it removes node and edge id
        # TODO: ran into issue with this line bc node_id has already been dropped
        # if 'node_id' in self.nodes.columns:
        #     self.node_feature_labels = self.nodes.drop(columns="node_id").columns
        # else:
        #     self.node_feature_labels = self.nodes.columns
        # self.edge_feature_labels = self.df[self.edge_features].drop(columns="edge_id").columns

        # Model setup
<<<<<<< HEAD
        
        if isinstance(self.train_data, HeteroData):
            num_edge_features = self.train_data['node','to','node'].edge_attr.shape[1]-1  # num edge feats - edge_id
            num_node_features = self.train_data['node','to','node'].x.shape[1]
        else:
            num_edge_features = self.train_data.edge_attr.shape[1]-1  # num edge feats - edge_id
            num_node_features = self.train_data.x.shape[1]
        self.model = GINe(n_node_feats=num_node_features, n_edge_feats=num_edge_features).to(self.device)
=======
        num_edge_features = self.train_data.edge_attr.shape[1]-1  # num edge feats - edge_id
        num_node_features = self.train_data.x.shape[1]
        # Some model flavors have custom inputs
        if gnn_flavor == "PNA":
            # <https://github.com/IBM/Multi-GNN/blob/252b0252afca109d1d216c411c59ff70753b25fc/training.py#L151>
            d = degree(self.edge_index[1], dtype=torch.long)
            deg = torch.bincount(d, minlength=1)
        else:
            deg = None
        self.model = GNN(
            n_node_feats=num_node_features,
            n_edge_feats=num_edge_features,
            deg=deg,
            gnn_flavor=gnn_flavor,
        ).to(self.device)
>>>>>>> bdc0681b
        self.trainer = GNNTrainer(self.model, self)

    def initialize_explainer(self, epochs: int=200) -> None:
        """
        Run after model training is complete to create an explainer for
        GNN interpretability
        """
        self.explainer = GNNEdgeExplainer(
            model=self.model,
            n_node_feats=self.x.size(1),
            n_edge_feats=self.data.edge_attr.size(1) - 1,  # Minus `edge_id`
            epochs=epochs,
        )

        self.gnn_explainer = GNNExplainer(
            model=self.model,
            algorithm=GNNExplainer(epochs=epochs),  # Higher == better explanation
            explanation_type="model",               # Explains the model prediction
            node_mask_type="object",                # Masks each node
            edge_mask_type="object",                # Masks each edge
            model_config=dict(
                mode="binary_classification",       # Licit or illicit
                task_level="edge",                  # Transactions are labeled, and are edges
                return_type="raw",                  # Binary classification + logits = raw
            ),
        )

    def explain(self, target_edge: int) -> tuple[torch.Tensor, torch.Tensor]:
        """Provides an explanation for the given `target_edge` using
        the custom explainer (returns a node and edge mask over the set
        of features for the target edge). These explanations are for use
        with the `sample_and_plot_feature_importance` method
        """
        return self.explainer(
            x=self.x,
            edge_index=self.edge_index,
            edge_attr=self.data.edge_attr[:, 1:],  # skips `edge_id`
            target_edge=target_edge,
        )

    def gnn_explain(self, target_edge: int) -> "Explanation":
        """Provides an explanation for the target edge using
        `GNNExplainer` configured to mask nodes and edges. Can be used
        to get an explanation subgraph. These explanations are for use
        with the `plot_explanation_subgraph` plotting method
        """
        return self.gnn_explainer(
            x=self.x,
            edge_index=self.edge_index,
            edge_attr=self.data.edge_attr[:, 1:],  # skips edge_id
            target=self.y,
            index=target_edge,
        )<|MERGE_RESOLUTION|>--- conflicted
+++ resolved
@@ -7,11 +7,8 @@
 from torch_geometric.explain import GNNExplainer
 from torch_geometric.data import Data, HeteroData
 from torch_geometric.loader import LinkNeighborLoader
-<<<<<<< HEAD
-=======
 from torch_geometric.utils import degree
 from tqdm import tqdm
->>>>>>> bdc0681b
 
 from explain import GNNEdgeExplainer
 from model import GNN, GNNTrainer
@@ -256,7 +253,6 @@
         # self.edge_feature_labels = self.df[self.edge_features].drop(columns="edge_id").columns
 
         # Model setup
-<<<<<<< HEAD
         
         if isinstance(self.train_data, HeteroData):
             num_edge_features = self.train_data['node','to','node'].edge_attr.shape[1]-1  # num edge feats - edge_id
@@ -264,10 +260,6 @@
         else:
             num_edge_features = self.train_data.edge_attr.shape[1]-1  # num edge feats - edge_id
             num_node_features = self.train_data.x.shape[1]
-        self.model = GINe(n_node_feats=num_node_features, n_edge_feats=num_edge_features).to(self.device)
-=======
-        num_edge_features = self.train_data.edge_attr.shape[1]-1  # num edge feats - edge_id
-        num_node_features = self.train_data.x.shape[1]
         # Some model flavors have custom inputs
         if gnn_flavor == "PNA":
             # <https://github.com/IBM/Multi-GNN/blob/252b0252afca109d1d216c411c59ff70753b25fc/training.py#L151>
@@ -281,7 +273,6 @@
             deg=deg,
             gnn_flavor=gnn_flavor,
         ).to(self.device)
->>>>>>> bdc0681b
         self.trainer = GNNTrainer(self.model, self)
 
     def initialize_explainer(self, epochs: int=200) -> None:
