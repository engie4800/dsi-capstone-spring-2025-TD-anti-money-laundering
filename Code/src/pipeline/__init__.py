import datetime
import logging

import networkx as nx
import numpy as np
import pandas as pd
import torch
import torch.nn as nn
from IPython.display import display
from sklearn.model_selection import train_test_split
from sklearn.preprocessing import LabelEncoder, StandardScaler, OneHotEncoder
from torch_geometric.data import Data
from torch_geometric.loader import LinkNeighborLoader
from torch.optim import Adam
from torchmetrics.classification import (
    BinaryAccuracy,
    BinaryPrecision,
    BinaryRecall,
    BinaryF1Score,
    BinaryAveragePrecision,
)
from tqdm import tqdm

from helpers.currency import get_usd_conversion
from model import GINe
from model.features import (
    add_currency_changed,
    add_day_of_week,
    add_hour_of_day,
    add_is_weekend,
    add_received_amount_usd,
    add_seconds_since_midnight,
    add_sent_amount_usd,
    add_time_diff_from,
    add_timestamp_int,
    add_timestamp_scaled,
    add_turnaround_time,
    add_unique_identifiers,
    cyclically_encode_feature
)
from pipeline.checks import Checker


class ModelPipeline:

    def __init__(self, dataset_path: str):
        """
        Initialize pipeline with dataset
        """
        self.dataset_path = dataset_path
        self.df = pd.read_csv(self.dataset_path)
        self.nodes = pd.DataFrame()

        # Track if preprocessing steps have been completed
        self.preprocessed = {
            "renamed": False,
            "duplicates_removed": False,
            "checked_for_null_values": False,
            "currency_features_extracted": False,
            "time_features_extracted": False,
            "unique_ids_created": False,
            "additional_time_features_extracted": False,
            "cyclical_encoded": False,
            "weekend_encoded": False,
            "label_encoded": False,
            "neighbor_context_computed": False,
            "normalized": False,
            "onehot_encoded": False,
            "train_test_val_data_split": False,
            "post_split_node_features": False,
            "node_datasets_scaled": False,
            "train_test_val_data_split_graph": False,
            "got_data_loaders": False,
        }

    def df_summary(self):
        logging.info("DATA HEAD")
        display(self.df.head())
        logging.info("\nFEATURE TYPE")
        display(self.df.info())

    def y_statistics(self):
        logging.info("Normalized Value Count: ")
        logging.info(self.df["is_laundering"].value_counts(normalize=True))

    def rename_columns(self) -> None:
        """
        Renames the columns of `self.df` to follow a consistent
        semantics, in terms of using to and from, or sent and received,
        and to use the Pythonic snake case
        """
        column_mapping = {
            "Timestamp": "timestamp",
            "From Bank": "from_bank",
            "Account": "from_account",
            "To Bank": "to_bank",
            "Account.1": "to_account",
            "Amount Received": "received_amount",
            "Receiving Currency": "received_currency",
            "Amount Paid": "sent_amount",
            "Payment Currency": "sent_currency",
            "Payment Format": "payment_type",
            "Is Laundering": "is_laundering",
        }

        # Ensure required columns exist
        missing_columns = [
            col
            for col in column_mapping.keys()
            if col not in self.df.columns
        ]
        if missing_columns:
            raise KeyError(
                f"Missing expected columns in dataset: {missing_columns}"
            )

        self.df.rename(columns=column_mapping, inplace=True)
        self.preprocessed["renamed"] = True

    def drop_duplicates(self) -> None:
        """
        Removes any duplicate rows in the data frame
        """
        self.df.drop_duplicates(inplace=True)
        self.preprocessed["duplicates_removed"] = True

    def check_for_null(self) -> None:
        """
        Confirm that the given dataset does not contain any null values
        """
        if self.df.isnull().values.any():
            # Need to determine how to handle null values on a dataset
            # that has them
            raise ValueError(
                "Pipeline was developed on data that does not contain "
                "null values. Null values detected, remove them!"
            )
        self.preprocessed["checked_for_null_values"] = True

    def extract_currency_features(self) -> None:
        """
        Extract all currency-related features

            currency_changed: Whether the money in the transaction
                changes currency from sender to receiver
            add_sent_amount_usd: Sent amount in USD
            add_received_amount_usd: Received amount in USD

        """
        logging.info("Extracting currency features...")
        Checker.currency_columns_required(self)

        self.df = add_currency_changed(self.df)
        usd_conversion = get_usd_conversion(self.dataset_path)
        self.df = add_sent_amount_usd(self.df, usd_conversion)
        self.df = add_received_amount_usd(self.df, usd_conversion)

        self.preprocessed["currency_features_extracted"] = True

    def extract_time_features(self) -> None:
        """
        Extract initial time-related features

            hour_of_day: The hour of day of the transaction
            day_of_week: The day of week of the transaction
            seconds_since_midnight: The number of seconds that have
                passed since midnight on the day the transaction
                occurred
            timestamp_int: Integer representation of the timestamp

        """
        logging.info("Extracting time features...")
        Checker.timestamp_required(self)

<<<<<<< HEAD
        # Transform timestamp to raw int unix
        self.df["timestamp_int"] = self.df["timestamp"].astype('int64') / 10**9

        # Just a temp assignment, will be scaled later on
        self.df["timestamp_scaled"] = self.df["timestamp"].astype('int64') / 10**9
=======
        # Ensures `timestamp` is a `datetime` object
        if not isinstance(self.df["timestamp"], datetime.datetime):
            self.df["timestamp"] = pd.to_datetime(self.df["timestamp"])

        # Add each time feature
        self.df = add_hour_of_day(self.df)
        self.df = add_day_of_week(self.df)
        self.df = add_seconds_since_midnight(self.df)
        self.df = add_is_weekend(self.df)
        self.df = add_timestamp_int(self.df)
        self.df = add_timestamp_scaled(self.df)
>>>>>>> 590e0e59

        # Dropping timestamp ensures that the complex timestamp string
        # itself isn't used as a feature, as it is poorly suited to be
        # one due to its monotonicity and high cardinality
        self.df.drop(columns=["timestamp"], inplace= True)
        
        self.preprocessed["time_features_extracted"] = True

    def create_unique_ids(self) -> None:
        """Create a mapping from bank, account pairs, each of which
        should be unique, to a unique identifier. This adds the
        following data to each transaction:

            edge_id: Integer transaction (edge) identifier that
                represents the temporal ordering of the transaction
                dataset, e.g. `1` is the first transaction to appear,
                `N` is the last
            from_account_idx: Integer entity (node) identifier that
                identifies each unique bank, account pair, from
                representing the sender in each transaction
            to_account_idx: Integer entity (node) identifier that
                identifies each unique bank, account pair, to
                representing the receiver in each transaction

        """
        logging.info("Creating unique ids...")
        Checker.columns_were_renamed(self)
        Checker.time_features_were_extracted(self)
        self.df = add_unique_identifiers(self.df)
        self.preprocessed["unique_ids_created"] = True

    def extract_additional_time_features(self) -> None:
        """Additional time features can be extracted after creating
        unique identifiers, which depends on the initial time feature
        extraction. This method adds:

            time_diff_from: The time since the sender in a given
                transaction previously sent money
            turnaround_time: The time elapsed since the sender in a
                given transaction previously received money

        """
        logging.info("Extracting additional time features...")
        Checker.time_features_were_extracted(self)
        Checker.unique_ids_were_created(self)

        # TODO: does it make sense to add an analogous `time_diff_to`
        # representing the time since the receiver in a transaction
        # previously received money?
        self.df = add_time_diff_from(self.df)
        self.df = add_turnaround_time(self.df)

        self.preprocessed["additional_time_features_extracted"] = True

    def cyclical_encoding(self):
        """Adds cyclically-encoded time features. Some time features,
        like the day of week or time of day, contain an inherent
        discontinuity near zero. That is, values close to zero and
        values close to the max value appear as far apart as possible,
        but are actually very close (consider seconds before and
        seconds after midnight). Encoding these features removes this
        discontinuity.
        """
        logging.info("Adding cyclical encoding to time features...")
        Checker.time_features_were_extracted(self)
        self.df = cyclically_encode_feature(self.df, "day", "day_of_week")
        self.df = cyclically_encode_feature(self.df, "time_of_day", "seconds_since_midnight")

        # TODO: the `day_of_week` and `seconds_since_midnight` features
        # (in this case) are now represented cyclically. Should we
        # consider:
        #
        #   Removing the `day_of_week` and `seconds_since_midnight`
        #   features, as they are now represented in the cyclical features?
        #
        
        self.preprocessed["cyclical_encoded"] = True

    def apply_one_hot_encoding(self, onehot_categorical_features=None):
        """One hot encode categorical columns, handling related columns"""
        logging.info("Applying one hot encoding...")
        Checker.columns_were_renamed(self)

        # Default columns for encoding
        default_categorical_features = ["payment_type", "received_currency", "sent_currency"]

        # Use provided or default
        categorical_features = onehot_categorical_features or default_categorical_features

        # Find related column groups (e.g., same suffix)
        column_groups = {}
        for col in categorical_features:
            _, _, suffix = col.partition("_")
            if suffix and any(other.endswith(f"_{suffix}") for other in categorical_features if other != col):
                column_groups.setdefault(suffix, []).append(col)

        # Track columns to drop and DataFrames to concat
        columns_to_drop = []
        encoded_dfs = []

        # Encode grouped columns using shared encoder
        for suffix, cols in column_groups.items():
<<<<<<< HEAD
            encoder = OneHotEncoder(sparse_output=False, handle_unknown='ignore')
=======
            encoder = OneHotEncoder(sparse_output=False, handle_unknown="ignore")
>>>>>>> 590e0e59
            unique_values = pd.concat([self.df[col] for col in cols], axis=0).drop_duplicates().to_frame()
            encoder.fit(unique_values)

            for col in cols:
                transformed = encoder.transform(self.df[[col]])
                ohe_cols = [f"{col}_{cat}" for cat in encoder.categories_[0]]
                encoded_df = pd.DataFrame(transformed, columns=ohe_cols, index=self.df.index)
                encoded_dfs.append(encoded_df)
                columns_to_drop.append(col)

        # Encode independent columns
        independent_cols = [col for col in categorical_features if col not in sum(column_groups.values(), [])]
        for col in independent_cols:
<<<<<<< HEAD
            encoder = OneHotEncoder(sparse_output=False, handle_unknown='ignore')
=======
            encoder = OneHotEncoder(sparse_output=False, handle_unknown="ignore")
>>>>>>> 590e0e59
            transformed = encoder.fit_transform(self.df[[col]])
            ohe_cols = [f"{col}_{cat}" for cat in encoder.categories_[0]]
            encoded_df = pd.DataFrame(transformed, columns=ohe_cols, index=self.df.index)
            encoded_dfs.append(encoded_df)
            columns_to_drop.append(col)

        # Drop original and concat encoded
        self.df.drop(columns=columns_to_drop, inplace=True)
        self.df = pd.concat([self.df] + encoded_dfs, axis=1)

        logging.info(f"One hot encoding applied to columns: {categorical_features}\n")
        self.preprocessed["onehot_encoded"] = True
        
    def apply_label_encoding(self, categorical_features=None):
        """Label encode categorical columns, handling related columns"""
        logging.info("Applying label encoding...")
        Checker.columns_were_renamed(self)

        # Default columns for encoding
        default_categorical_features = ["day_of_week", "from_bank", "to_bank"]

        # Determine columns to encode
        if categorical_features is None:
            categorical_features = default_categorical_features

        # Find related columns (e.g., "from_bank" and "to_bank" should use the same encoder)
        column_groups = {}
        for col in categorical_features:
            _, _, suffix = col.partition("_")
            if suffix and any(other.endswith(f"_{suffix}") for other in categorical_features if other != col):
                column_groups.setdefault(suffix, []).append(col)

        # Apply encoding for related columns
        for suffix, cols in column_groups.items():
            encoder = LabelEncoder()
            unique_values = pd.concat([self.df[col].drop_duplicates() for col in cols]).drop_duplicates().reset_index(drop=True)
            encoder.fit(unique_values)
            for col in cols:
                self.df[col] = encoder.transform(self.df[col])

        # Apply encoding for independent categorical columns
        independent_cols = [col for col in categorical_features if col not in sum(column_groups.values(), [])]
        for col in independent_cols:
            self.df[col] = LabelEncoder().fit_transform(self.df[col])

        logging.info(f"Label encoding applied to columns: {categorical_features}\n")
        self.preprocessed["label_encoded"] = True
    
    def numerical_scaling(self, numerical_features):
        """Standardize Numerical Features"""

        std_scaler = StandardScaler()

        self.X_train[numerical_features] = std_scaler.fit_transform(self.X_train[numerical_features])
        self.X_test[numerical_features] = std_scaler.transform(self.X_test[numerical_features])
        self.X_val[numerical_features] = std_scaler.transform(self.X_val[numerical_features])

        return self.X_train, self.X_test, self.X_val

    def add_graph_related_features(self, weight_cols):
        """Generate graph-based neighborhood context features"""
<<<<<<< HEAD
        print("Adding graph related features...")
=======
        logging.info("Adding graph related features...")
>>>>>>> 590e0e59

        # Aggregate multiple edges into one per (from, to) pair
        # Otherwise DiGraph overwrites the information
        aggregated_edges = (
            self.df
            .groupby(["from_account_idx", "to_account_idx"])[weight_cols]
            .sum()
            .reset_index()
        )
        
<<<<<<< HEAD
        # Bulding the graph from aggregated edges data
=======
        # Building the graph from aggregated edges data
>>>>>>> 590e0e59
        G = nx.DiGraph()
        for _, row in aggregated_edges.iterrows():
            G.add_edge(row["from_account_idx"], row["to_account_idx"], 
                       **{col: row[col] for col in weight_cols})
<<<<<<< HEAD
        
        # Compute centrality 
        degree_centrality = nx.degree_centrality(G)
        in_deg_cent = {n: d / (len(G) - 1) for n, d in G.in_degree()}
        out_deg_cent = {n: d / (len(G) - 1) for n, d in G.out_degree()}
        self.nodes["degree_centrality"] = self.nodes["node_id"].map(degree_centrality)
        self.nodes["in_degree_centrality"] = self.nodes["node_id"].map(in_deg_cent)
        self.nodes["out_degree_centrality"] = self.nodes["node_id"].map(out_deg_cent)
        
=======
        
        # Compute centrality 
        degree_centrality = nx.degree_centrality(G)
        in_deg_cent = {n: d / (len(G) - 1) for n, d in G.in_degree()}
        out_deg_cent = {n: d / (len(G) - 1) for n, d in G.out_degree()}
        self.nodes["degree_centrality"] = self.nodes["node_id"].map(degree_centrality)
        self.nodes["in_degree_centrality"] = self.nodes["node_id"].map(in_deg_cent)
        self.nodes["out_degree_centrality"] = self.nodes["node_id"].map(out_deg_cent)
        
>>>>>>> 590e0e59
        # Compute pagerank using both sent amount and received amount
        for weight_col in weight_cols:
            pagerank = nx.pagerank(G, weight="weight")
            self.nodes[f"pagerank_{weight_col}"] = self.nodes["node_id"].map(pagerank)
<<<<<<< HEAD
            
        print(f"  Graph features computed using: {weight_cols}")
        print("  **Note**, previously graph-based features were calculated using only `sent_amount` as edge weight (only based on outgoing transactions). Now both sent and received amounts are included by default.")
        print(f"  New feature columns added: degree_centrality, in_degree_centrality, out_degree_centrality, {', '.join([f'pagerank_{col}' for col in weight_cols])}\n")

    def add_node_features(self, node_features):
        print("Adding node features...")

        # Combining nodes and their respective features (source only, destination only, or both) into several dataframes
        all_nodes = []
        for features, _, _, kind in node_features:
            if kind == 'source_agg':
                temp = self.df[['from_account_idx', features[0]]].rename(columns={'from_account_idx': 'node_id'})
            
            elif kind == 'destination_agg':
                temp = self.df[['to_account_idx', features[0]]].rename(columns={'to_account_idx': 'node_id'})

            elif kind == 'merge_agg':
                if len(features) == 1:
                    temp_from = self.df[['from_account_idx', features[0]]].rename(columns={'from_account_idx': 'node_id'})
                    temp_to = self.df[['to_account_idx', features[0]]].rename(columns={'to_account_idx': 'node_id'})
                else:
                    temp_from = self.df[['from_account_idx', features[0]]].rename(columns={'from_account_idx': 'node_id', features[0]: features[2]})
                    temp_to = self.df[['to_account_idx', features[1]]].rename(columns={'to_account_idx': 'node_id', features[1]: features[2]})

                temp = pd.concat([temp_from, temp_to])

            all_nodes.append(temp)

        # Merging all dataframes on their node_id
        temp_node_df = all_nodes[0]
        for i in all_nodes[1:]:
            temp_node_df = pd.merge(temp_node_df, i, on='node_id', how='outer')

        # Aggregating and summarizing into one dataframe containing unique nodes
        agg_funcs = {}
        rename_map = {}
        for features, method, rename_col, _ in node_features:
            feature_name = features[0] if len(features) == 1 else features[2]

            if method == 'mean':
                agg_funcs[feature_name] = 'mean'
            elif method == 'first':
                agg_funcs[feature_name] = 'first'
            elif method == 'mode':
                agg_funcs[feature_name] = lambda x: x.mode().iloc[0] if not x.mode().empty else None
            
            rename_map[feature_name] = rename_col

        temp_node_df = temp_node_df.groupby('node_id').agg(agg_funcs).reset_index()
        temp_node_df.rename(columns=rename_map, inplace=True)

        # Adding the new features to the main nodes dataframe
        self.nodes = pd.merge(self.nodes, temp_node_df, on='node_id', how='outer')

    def extract_nodes(self, node_features=None, graph_related_features=None):
        """Extract nodes (x) data that is used across splits"""
        
=======
            
        logging.info(f" Graph features computed using: {weight_cols}")
        logging.info(
            "**Note**, previously graph-based features were calculated "
            "using only `sent_amount` as edge weight (only based on "
            "outgoing transactions). Now both sent and received amounts "
            "are included by default."
        )
        logging.info(
            "New feature columns added: degree_centrality, "
            "in_degree_centrality, out_degree_centrality, "
            f"{', '.join([f'pagerank_{col}' for col in weight_cols])}\n"
        )

    def add_node_features(self, node_features):
        logging.info("Adding node features...")

        # Combining nodes and their respective features (source only, destination only, or both) into several dataframes
        all_nodes = []
        for features, _, _, kind in node_features:
            if kind == "source_agg":
                temp = self.df[["from_account_idx", features[0]]].rename(columns={"from_account_idx": "node_id"})
            
            elif kind == "destination_agg":
                temp = self.df[["to_account_idx", features[0]]].rename(columns={"to_account_idx": "node_id"})

            elif kind == "merge_agg":
                if len(features) == 1:
                    temp_from = self.df[["from_account_idx", features[0]]].rename(columns={"from_account_idx": "node_id"})
                    temp_to = self.df[["to_account_idx", features[0]]].rename(columns={"to_account_idx": "node_id"})
                else:
                    temp_from = self.df[["from_account_idx", features[0]]].rename(columns={"from_account_idx": "node_id", features[0]: features[2]})
                    temp_to = self.df[["to_account_idx", features[1]]].rename(columns={"to_account_idx": "node_id", features[1]: features[2]})

                temp = pd.concat([temp_from, temp_to])

            all_nodes.append(temp)

        # Merging all dataframes on their node_id
        temp_node_df = all_nodes[0]
        for i in all_nodes[1:]:
            temp_node_df = pd.merge(temp_node_df, i, on="node_id", how="outer")

        # Aggregating and summarizing into one dataframe containing unique nodes
        agg_funcs = {}
        rename_map = {}
        for features, method, rename_col, _ in node_features:
            feature_name = features[0] if len(features) == 1 else features[2]

            if method == "mean":
                agg_funcs[feature_name] = "mean"
            elif method == "first":
                agg_funcs[feature_name] = "first"
            elif method == "mode":
                agg_funcs[feature_name] = lambda x: x.mode().iloc[0] if not x.mode().empty else None
            
            rename_map[feature_name] = rename_col

        temp_node_df = temp_node_df.groupby("node_id").agg(agg_funcs).reset_index()
        temp_node_df.rename(columns=rename_map, inplace=True)

        # Adding the new features to the main nodes dataframe
        self.nodes = pd.merge(self.nodes, temp_node_df, on="node_id", how="outer")

    def extract_nodes(self, node_features=None, graph_related_features=None):
        """Extract nodes (x) data that is used across splits"""

>>>>>>> 590e0e59
        # Ensure that unique_ids have been generated
        if not self.preprocessed["unique_ids_created"]:
            raise RuntimeError(
                "Unique account IDs must be created before computing network features"
            )

<<<<<<< HEAD
        print("Extracting nodes...")

        # Creating empty node dataframe
        num_nodes = self.df[['from_account_idx', 'to_account_idx']].max().max() + 1
        print(f"Creating a Data Frame containing {num_nodes} nodes")
        self.nodes = pd.DataFrame({'node_id': np.arange(num_nodes)})
=======
        logging.info("Extracting nodes...")

        # Creating empty node dataframe
        num_nodes = self.df[["from_account_idx", "to_account_idx"]].max().max() + 1
        logging.info(f"Creating a Data Frame containing {num_nodes} nodes")
        self.nodes = pd.DataFrame({"node_id": np.arange(num_nodes)})
>>>>>>> 590e0e59

        # Adding node features to the dataframe
        # 1. Graph related features (e.g. pagerank, degree_centrality)
        # 2. Aggregated node features (e.g. avg_received, avg_sent, mode_bank, etc)
        if graph_related_features is not None:
            self.add_graph_related_features(graph_related_features)
        
        if node_features is not None:
            self.add_node_features(node_features)

        if self.nodes.shape[1] == 1:
<<<<<<< HEAD
            self.nodes['placeholder'] = 1

    def generate_tensors(self, edge_features, node_features=None, edges = ["from_account_idx", "to_account_idx"]):
        """Convert data to PyTorch tensor format for GNNs"""
        print("Generating tensors...")
=======
            self.nodes["placeholder"] = 1

    def generate_tensors(self, edge_features, node_features=None, edges = ["from_account_idx", "to_account_idx"]):
        """Convert data to PyTorch tensor format for GNNs"""
        logging.info("Generating tensors...")
>>>>>>> 590e0e59

        def create_pyg_data(X, y, dataset_name):

            edge_index = torch.LongTensor(X[edges].values.T) # [2, num_edges]
            edge_attr = torch.tensor(X[edge_features].values, dtype=torch.float) # [num_edges, num_edge_features]
            edge_labels = torch.LongTensor(y.values) # [num_edges]
<<<<<<< HEAD
            node_attr = torch.tensor(self.nodes.drop(columns='node_id').values, dtype=torch.float) # [num_nodes, num_node_features]
=======
            node_attr = torch.tensor(self.nodes.drop(columns="node_id").values, dtype=torch.float) # [num_nodes, num_node_features]
>>>>>>> 590e0e59
            
            data = Data(edge_index=edge_index, edge_attr=edge_attr, x=node_attr, y=edge_labels)

            # Print tensor shapes
<<<<<<< HEAD
            print(f"\nDataset: {dataset_name}")
            print(f"  Edge Index Shape: {edge_index.shape} (should be [2, num_edges])")
            print(f"  Edge Attribute Shape: {edge_attr.shape} (should be [num_edges, num_edge_features])")
            print(f"  Node Attribute Shape: {node_attr.shape} (should be [num_nodes, num_node_features])")
            print(f"  Edge Labels Shape: {edge_labels.shape} (should be [num_edges])")
=======
            logging.info(f"\nDataset: {dataset_name}")
            logging.info(f"  Edge Index Shape: {edge_index.shape} (should be [2, num_edges])")
            logging.info(f"  Edge Attribute Shape: {edge_attr.shape} (should be [num_edges, num_edge_features])")
            logging.info(f"  Node Attribute Shape: {node_attr.shape} (should be [num_nodes, num_node_features])")
            logging.info(f"  Edge Labels Shape: {edge_labels.shape} (should be [num_edges])")
>>>>>>> 590e0e59
            
            return data

        # Create PyTorch Geometric datasets for train, validation, and test
        self.train_data = create_pyg_data(self.X_train, self.y_train, "train")
        self.val_data = create_pyg_data(self.X_val, self.y_val, "val")
        self.test_data = create_pyg_data(self.X_test, self.y_test, "test")

        return self.train_data, self.val_data, self.test_data

    
    def run_preprocessing(self, graph_feats=True):
        """Runs all preprocessing steps in the correct order.
           Option to not include graph_feats calculation (takes long time)
        """
        logging.info("Running preprocessing pipeline...\n")

        try:
            self.rename_columns()
            self.drop_duplicates()
            self.check_for_null()
            self.extract_currency_features()
            self.extract_time_features()
            self.cyclical_encoding()
            self.binary_weekend()
            self.create_unique_ids()
            self.extract_additional_time_features()
            self.apply_label_encoding()
            self.apply_one_hot_encoding()
            if graph_feats:
                self.extract_graph_features()
<<<<<<< HEAD
            print("Preprocessing completed successfully!")
            print(self.preprocessed)
=======
            logging.info("Preprocessing completed successfully!")
            logging.info(self.preprocessed)
>>>>>>> 590e0e59

        except Exception as e:
            logging.info(f"Error in preprocessing: {e}")

    def split_train_test_val(
        self,
        X_cols=None,
        y_col="is_laundering",
        test_size=0.15,
        val_size=0.15,
        split_type="random_stratified",
    ):
        """Perform Train-Test-Validation Split

        OPTIONS: ["random_stratified", "temporal", "temporal_agg"]

        "random stratified": Data is randomized and split while keeping
            `is_laundering` label proportionate bt train/val/test.
        "temporal": Data is sorted by timestamp, and split into
            df[:t1], df[t1:t2], df[t2:]
        "temporal_agg": Data is sorted by timestamp and split into
            df[:t1], df[:t2], df[:].
        
        Note that in GNN, need to mask labels s.t. val only evaluates
        df[t1:t2] labels and test only evaluates df[t2:] labels.
        """
        self.test_size = test_size
        self.val_size = val_size

        # Ensure a valid split is chosen
        valid_splits = ["random_stratified", "temporal", "temporal_agg"]
        if split_type is None:
            logging.info(
                "No split type entered; using default split_type: "
                "'random_stratified'"
            )
            logging.info("Valid split_type options:\n"
                "- 'random_stratified' → Stratified random split maintaining label balance.\n"
                "- 'temporal' → Sequential split based on timestamps.\n"
                "- 'temporal_agg' → Aggregated sequential split (masking required in GNN evaluation).\n"
                "See `split_train_test_val` for more details."
            )
            split_type = "random_stratified"

        elif split_type not in valid_splits:
            raise ValueError(
                f"Invalid split_type: '{split_type}'.\n"
                f"Expected one of {valid_splits}.\n"
                "Please choose a valid option:\n"
                "- 'random_stratified'\n"
                "- 'temporal'\n"
                "- 'temporal_agg'\n"
                "See `split_train_test_val` for more details."
            )
        self.split_type = split_type

        # Allow `split_train_test_val` to default to using all columns
        # for the set of `X_cols`
        if X_cols is None:
            X_cols = sorted(
                list(
                    set(self.df.columns) - set([
                        # Remove identifying fields, as well as the
                        # output `is_laundering`
                        "from_account",
                        "from_account_id",
                        "from_account_idx",
                        "from_bank",
                        "is_laundering",
                        "to_account",
                        "to_account_id",
                        "to_account_idx",
                        "to_bank",
                    ])
                )
            )
        self.X_cols = X_cols
        logging.info("Using the following set of 'X_cols'")
        logging.info(self.X_cols)

        if self.split_type == "random_stratified":
            X = self.df[self.X_cols]
            y = self.df[y_col]

            self.X_train, X_temp, self.y_train, y_temp = train_test_split(
                X, y, test_size=(test_size + val_size), random_state=42, stratify=y
            )
            self.X_val, self.X_test, self.y_val, self.y_test = train_test_split(
                X_temp, y_temp, test_size=test_size / (test_size + val_size), random_state=42, stratify=y_temp
            )

        elif self.split_type == "temporal":
            if "timestamp_int" not in self.df.columns:
                raise RuntimeError("Need `timestamp_int` in df for temporal split. Review preprocessing steps.")
<<<<<<< HEAD
            
            # Sort by time and find indices for data split
            df_sorted = self.df.sort_values(by=["timestamp_int"])
            X = df_sorted[X_cols]
=======

            # Sort by time and find indices for data split
            df_sorted = self.df.sort_values(by=["timestamp_int"])
            X = df_sorted[self.X_cols]
>>>>>>> 590e0e59
            y = df_sorted[y_col]
            t1 = int((1-(test_size+val_size))*len(self.df))
            t2 = int((1-test_size)*len(self.df))

            # Split databased on timestamp
            self.X_train, self.y_train = X[:t1], y[:t1]
            self.X_val, self.y_val = X[t1:t2], y[t1:t2]
            self.X_test, self.y_test = X[t2:], y[t2:]

        elif self.split_type == "temporal_agg":
            if "timestamp_int" not in self.df.columns:
                raise RuntimeError("Must include timestamp_int in df for temporal split")
<<<<<<< HEAD
            
            # Sort by time and find indices for data split
            df_sorted = self.df.sort_values(by=["timestamp_int"])
            X = df_sorted[X_cols]
            y = df_sorted[y_col]
            self.df = self.df.sort_values(by=["timestamp_int"])
=======

            if "edge_id" not in self.df.columns:
                raise RuntimeError("Must include edge_id in df for temporal split")

            # Sort by time and find indices for data split
            X = self.df[self.X_cols]
            y = self.df[y_col]
>>>>>>> 590e0e59
            t1 = int((1-(test_size+val_size))*len(self.df))
            t2 = int((1-test_size)*len(self.df))

            # Temporal aggregated split (keeps earlier data but masks during GNN loss computation)
            self.X_train, self.y_train = X[:t1], y[:t1]
            self.X_val, self.y_val = X[:t2], y[:t2]
            self.X_test, self.y_test = X[:], y[:]

        logging.info(f"Data split using {self.split_type} method.")
        if self.split_type == "temporal_agg":
            logging.info("Remember to mask labels in GNN evaluation.\n"
                " - Train: no mask \n"
                " - Val: mask y_lab[:t1] (only evaluate labels y_lab[t1:t2]) \n"
                " - Test: mask y_lab[:t2] (only evaluate labels y_lab[t2:])")

        self.preprocessed["train_test_val_data_split"] = True

        # This assumes we should just always get (and attach to the
        # pipeline) the split indices
        self.get_split_indices()

        return self.X_train, self.X_val, self.X_test, self.y_train, self.y_val, self.y_test

    def get_split_indices(self):
        """
        Returns numpy arrays of appropriate indices based on validation
        and test sizes
        """
        if not self.preprocessed["train_test_val_data_split"]:
            raise RuntimeError(
                "Data must have been split into train, test, validation "
                "sets before getting split indices."
            )

        num_edges = len(self.df)

        self.t1 = int(num_edges * (1 - self.val_size - self.test_size))
        self.t2 = int(num_edges * (1 - self.test_size))
        self.train_indices = np.arange(0, self.t1)
        self.val_indices = np.arange(self.t1, self.t2)
        self.test_indices = np.arange(self.t2, num_edges)
        self.train_val_indices = np.concat([self.train_indices, self.val_indices])
        self.train_val_test_indices = np.concat([self.train_val_indices, self.test_indices])

        return (
            self.t1,
            self.t2,
            self.train_indices,
            self.val_indices,
            self.test_indices,
            self.train_val_indices,
            self.train_val_test_indices,
        )

    def compute_split_specific_node_features(
        self,
        graph_features: list[str] = ["sent_amount_usd"],
    ) -> None:
        """
        Compute node features for a specific split using `from_account_idx`
        and `to_account_idx` as node identifiers.
        """
        logging.info("Getting train-test-split-specific node features")
        Checker.data_split_to_train_val_test(self)

        def get_node_features(split_df, split_name: str, graph_features):
            # TODO: this duplicates to some extent some of the other
            # graph feature functions on the pipeline, which we can
            # clean up?
            logging.info(f"Computing {split_name} node features...")

            # --- TRANSACTIONAL NODE FEATURES ---

            # Outgoing stats (from_account_idx)
            out_stats = (
                split_df.groupby("from_account_idx")["sent_amount_usd"]
                    .agg(["count", "sum", "mean", "std", "min", "max"])
                    .add_prefix("out_")
                    .reset_index()
                    .rename(columns={"from_account_idx": "node_id"})
            )

            # Incoming stats (to_account_idx)
            in_stats = (
                split_df.groupby("to_account_idx")["sent_amount_usd"]
                    .agg(["count", "sum", "mean", "std", "min", "max"])
                    .add_prefix("in_")
                    .reset_index()
                    .rename(columns={"to_account_idx": "node_id"})
            )

            # Number of unique partners
            unique_out = (
                split_df.groupby("from_account_idx")["to_account_idx"]
                    .nunique()
                    .reset_index()
                    .rename(columns={"from_account_idx": "node_id", "to_account_idx": "num_unique_out_partners"})
            )

            unique_in = (
                split_df.groupby("to_account_idx")["from_account_idx"]
                    .nunique()
                    .reset_index()
                    .rename(columns={"to_account_idx": "node_id", "from_account_idx": "num_unique_in_partners"})
            )

            # Merge transactional stats
            node_stat_features = out_stats.merge(in_stats, on="node_id", how="outer")
            node_stat_features = node_stat_features.merge(unique_out, on="node_id", how="outer")
            node_stat_features = node_stat_features.merge(unique_in, on="node_id", how="outer")

            # Derived features
            node_stat_features["net_flow"] = node_stat_features["out_sum"] - node_stat_features["in_sum"]
            node_stat_features["avg_txn_in"] = node_stat_features["in_mean"]
            node_stat_features["avg_txn_out"] = node_stat_features["out_mean"]

            # --- GRAPH-BASED NODE FEATURES ---

            aggregated_edges = (
                split_df
                .groupby(["from_account_idx", "to_account_idx"])[graph_features]
                .sum()
                .reset_index()
            )

            G = nx.DiGraph()
            for _, row in aggregated_edges.iterrows():
                G.add_edge(
                    int(row["from_account_idx"]),
                    int(row["to_account_idx"]),
                    **{col: row[col] for col in graph_features}
                )

            degree_centrality = nx.degree_centrality(G)
            in_deg = {n: d / (len(G) - 1) for n, d in G.in_degree()}
            out_deg = {n: d / (len(G) - 1) for n, d in G.out_degree()}
            pagerank = nx.pagerank(G, weight="sent_amount_usd")

            node_graph_df = pd.DataFrame({"node_id": list(G.nodes)})
            node_graph_df["degree_centrality"] = node_graph_df["node_id"].map(degree_centrality)
            node_graph_df["in_degree"] = node_graph_df["node_id"].map(in_deg)
            node_graph_df["out_degree"] = node_graph_df["node_id"].map(out_deg)
            node_graph_df["pagerank"] = node_graph_df["node_id"].map(pagerank)

            # --- COMBINE ALL FEATURES ---

            node_df = pd.merge(node_graph_df, node_stat_features, on="node_id", how="outer")
            node_df.fillna(0, inplace=True)
            node_df = node_df.sort_values("node_id").reset_index(drop=True)

            print(f"✅ Computed node features for {split_name} with {len(node_df)} nodes.")
            return node_df

        self.train_nodes = get_node_features(
            split_df=self.df.loc[self.train_indices, :],
            split_name="train",
            graph_features=graph_features
        )
        self.val_nodes = get_node_features(
            split_df=self.df.loc[self.train_val_indices, :],
            split_name="val",
            graph_features=graph_features
        )
        self.test_nodes = get_node_features(
            split_df=self.df.loc[self.train_val_test_indices, :],
            split_name="test",
            graph_features=graph_features
        )

        self.preprocessed["post_split_node_features"] = True

    def scale_node_data_frames(self, cols_to_scale=None):
        logging.info("Scaling node data frames...")
        Checker.train_val_test_node_features_added(self)

        def preprocess_column(col_series):
            """Impute -1 values with median of the valid values."""
            mask = col_series != -1
            if mask.sum() == 0:
                return col_series, None  # No valid values to impute/scale
            median_val = np.median(col_series[mask])
            col_series = col_series.copy()
            col_series[~mask] = median_val
            return col_series, median_val

        if cols_to_scale is None:
            # Default to scaling all columns, except for the index and
            # graph features with specific definitions
            cols_to_scale = list(set(self.train_nodes.columns) - set([
                "node_id",
                "degree_centrality",
                "in_degree",
                "out_degree",
                "pagerank",
            ]))

        train_nodes = self.train_nodes.copy()
        val_nodes = self.val_nodes.copy()
        test_nodes = self.test_nodes.copy()

        scalers = {}

        for col in cols_to_scale:
            # Impute -1 in train
            train_col, train_median = preprocess_column(train_nodes[col])
            train_nodes[col] = train_col

            # Fit scaler on train
            scaler = StandardScaler()
            train_nodes[col] = scaler.fit_transform(train_nodes[col].values.reshape(-1, 1)).flatten()
            scalers[col] = (scaler, train_median)

            # Impute -1 in val/test with train median
            for df in [val_nodes, test_nodes]:
                if col in df.columns:
                    col_vals = df[col].copy()
                    col_vals[col_vals == -1] = train_median
                    df[col] = scalers[col][0].transform(col_vals.values.reshape(-1, 1)).flatten()

        # TODO: do we need to have ever copied these, or could we just
        # use / update them in place?
        self.train_nodes = train_nodes
        self.val_nodes = val_nodes
        self.test_nodes = test_nodes

        self.preprocessed["node_datasets_scaled"] = True

        return self.train_nodes, self.val_nodes, self.test_nodes

    def split_train_test_val_graph(self, edge_features=None):
        logging.info("Splitting into train, test, validation graphs")
        Checker.train_val_test_node_features_added(self)

        # A default set of edge features that excludes some obvious
        # features we don't want
        if edge_features is None:
            # TODO: any reason not to do this?
            # edge_features = self.X_cols
            # For now, the features defined in the latest baseline:
            edge_features = [
                "edge_id",
                "sent_amount_usd",
                "received_amount_usd",
                "timestamp_scaled",
                "time_diff_from",
                "turnaround_time",
                "day_sin",
                "day_cos",
                "time_of_day_sin",
                "time_of_day_cos",
                "payment_type_ACH",
                "currency_changed",
                "received_currency_Australian Dollar",
                "received_currency_Brazil Real",
                "received_currency_Canadian Dollar",
                "received_currency_Euro",
                "received_currency_Mexican Peso",
                "received_currency_Ruble",
                "received_currency_Saudi Riyal",
                "received_currency_Shekel",
                "received_currency_Swiss Franc",
                "received_currency_UK Pound",
                "received_currency_US Dollar",
                "received_currency_Yuan",
                "sent_currency_Canadian Dollar",
                "sent_currency_Euro",
                "sent_currency_Mexican Peso",
                "sent_currency_Rupee",
                "sent_currency_Saudi Riyal",
                "sent_currency_Shekel",
                "sent_currency_Swiss Franc",
                "sent_currency_UK Pound",
                "sent_currency_US Dollar",
                "sent_currency_Yuan",
            ]

        # Nodes
        tr_x = torch.tensor(self.train_nodes.drop(columns="node_id").values, dtype=torch.float)
        val_x = torch.tensor(self.val_nodes.drop(columns="node_id").values, dtype=torch.float)
        te_x = torch.tensor(self.test_nodes.drop(columns="node_id").values, dtype=torch.float)

        # Labels
        self.y = torch.LongTensor(self.df["is_laundering"].to_numpy())

        # Edge index
        self.edge_index = torch.LongTensor(self.df[["from_account_idx", "to_account_idx"]].to_numpy().T)

        # Edge attr
        edge_attr = torch.tensor(self.df[edge_features].to_numpy(), dtype=torch.float)

        # Overwrites the values we got from the original split
        self.train_indices = torch.tensor(self.train_indices)
        self.val_indices = torch.tensor(self.val_indices)
        self.test_indices = torch.tensor(self.test_indices)

        cat_tr_val_inds = torch.cat((self.train_indices, self.val_indices))
        self.train_data = Data(
            x=tr_x,
            edge_index=self.edge_index[:,self.train_indices],
            edge_attr=edge_attr[self.train_indices],
            y=self.y[self.train_indices],
        )
        self.val_data = Data(
            x=val_x,
            edge_index=self.edge_index[:,cat_tr_val_inds],
            edge_attr=edge_attr[cat_tr_val_inds],
            y=self.y[cat_tr_val_inds],
        )
        self.test_data = Data(
            x=te_x,
            edge_index=self.edge_index,
            edge_attr=edge_attr,
            y=self.y,
        )

        self.preprocessed["train_test_val_data_split_graph"] = True

        return (
            self.train_indices,
            self.val_indices,
            self.test_indices,
            self.train_data,
            self.val_data,
            self.test_data,
            self.edge_index,
            self.y,
        )

    def get_data_loaders(self, num_neighbors=[100,100], batch_size=8192):
        logging.info("Getting data loaders")
        Checker.graph_data_split_to_train_val_test(self)

        def scale_data(data, cols_to_scale, device):

            edge_attr_cpu = data.edge_attr.cpu().numpy()

            for col in cols_to_scale:
                col_data = edge_attr_cpu[:, col]
                col_data = col_data.copy()

                # Mask to identify valid (non -1) values
                mask = col_data != -1
                if np.sum(mask) == 0:
                    continue  # skip column if all are -1

                # Median impute and scale
                median_val = np.median(col_data[mask])
                col_data[~mask] = median_val
                edge_attr_cpu[:, col] = StandardScaler().fit_transform(col_data.reshape(-1, 1)).flatten()

            data.edge_attr = torch.from_numpy(edge_attr_cpu).float().to(device)
            data.x = data.x.to(device)
            data.y = data.y.to(device)
            return data

        # TODO: might be able to move this to somewhere more meaningful,
        # but it is needed here at the latest
        self.device = "cuda" if torch.cuda.is_available() else "cpu"

        # Standard scale on CPU before sending to device
        self.train_data = scale_data(self.train_data, [1, 2, 3, 4, 5], self.device)
        self.val_data = scale_data(self.val_data, [1, 2, 3, 4, 5], self.device)
        self.test_data = scale_data(self.test_data, [1, 2, 3, 4, 5], self.device)

        self.train_loader = LinkNeighborLoader(
            data=self.train_data,
            edge_label_index=self.edge_index[:, self.train_indices],
            edge_label=self.y[self.train_indices],
            batch_size=batch_size,
            num_neighbors=num_neighbors,
            shuffle=True,
        )

        self.val_loader = LinkNeighborLoader(
            data=self.val_data,
            edge_label_index=self.edge_index[:, self.val_indices],
            edge_label=self.y[self.val_indices],
            batch_size=batch_size,
            num_neighbors=num_neighbors,
            shuffle=False,
        )

        self.test_loader = LinkNeighborLoader(
            data=self.test_data,
            edge_label_index=self.edge_index[:, self.test_indices],
            edge_label=self.y[self.test_indices],
            batch_size=batch_size,
            num_neighbors=num_neighbors,
            shuffle=False,
        )

        self.preprocessed["got_data_loaders"] = True

        return (
            self.train_loader,
            self.val_loader,
            self.test_loader,
            self.train_data,
            self.val_data,
            self.test_data,
        )

    def initialize_training(self) -> None:
        # TODO: does it make sense to attach this, as well as well as
        # the evaluate and train functions, onto the model pipeline?

        num_edge_features = self.train_data.edge_attr.shape[1]-1  # num edge feats - edge_id
        num_node_features = self.train_data.x.shape[1]
        self.model = GINe(n_node_feats=num_node_features, n_edge_feats=num_edge_features).to(self.device)
        self.optimizer = Adam(self.model.parameters(), lr=0.005)
        self.scheduler = torch.optim.lr_scheduler.ReduceLROnPlateau(
            self.optimizer,
            mode="max",            # maximize the metric (e.g., F1, PR AUC)
            factor=0.5,            # reduce LR by half when triggered
            patience=3,            # wait 3 epochs without improvement
            verbose=True
        )

        # pos = (self.df["is_laundering"] == 1).sum()
        # neg = (self.df["is_laundering"] == 0).sum()
        # pos_weight_val = neg / pos
        pos_weight_val = 6
        self.criterion = nn.BCEWithLogitsLoss(pos_weight=torch.tensor([pos_weight_val], device=self.device))

    @torch.no_grad()
    def evaluate(self, loader, inds, threshold):
        self.model.eval()
        acc_fn = BinaryAccuracy(threshold=threshold).to(self.device)
        prec_fn = BinaryPrecision(threshold=threshold).to(self.device)
        rec_fn = BinaryRecall(threshold=threshold).to(self.device)
        f1_fn = BinaryF1Score(threshold=threshold).to(self.device)
        pr_auc_fn = BinaryAveragePrecision().to(self.device)

        loss_fn = nn.BCEWithLogitsLoss()
        preds, targets, probs = [], [], []
        total_loss = 0

        for batch in loader:
            batch_input_ids = batch.input_id.detach().cpu()
            global_seed_inds = inds[batch_input_ids]
            seed_edge_ids = self.df.loc[global_seed_inds.cpu().numpy(), "edge_id"].values
            edge_ids_in_batch = batch.edge_attr[:, 0].detach().cpu().numpy()
            mask = torch.isin(torch.tensor(edge_ids_in_batch), torch.tensor(seed_edge_ids)).to(self.device)

            batch_edge_attr = batch.edge_attr[:, 1:].clone()
            batch = batch.to(self.device)

            logits = self.model(batch.x, batch.edge_index, batch_edge_attr).view(-1)[mask]
            target = batch.y[mask]
            prob = torch.sigmoid(logits)
            pred = (prob > threshold).long()

            total_loss += loss_fn(logits, target.float()).item() * logits.size(0)

            preds.append(pred)
            targets.append(target)
            probs.append(prob)

        preds = torch.cat(preds)
        targets = torch.cat(targets)
        probs = torch.cat(probs)
        total_loss /= len(targets)

        return (
            total_loss,
            acc_fn(preds, targets),
            prec_fn(preds, targets),
            rec_fn(preds, targets),
            f1_fn(preds, targets),
            pr_auc_fn(probs, targets)
        )

    def train(self, threshold=0.5, epochs=20, patience=10):

        acc_fn = BinaryAccuracy(threshold=threshold).to(self.device)
        prec_fn = BinaryPrecision(threshold=threshold).to(self.device)
        rec_fn = BinaryRecall(threshold=threshold).to(self.device)
        f1_fn = BinaryF1Score(threshold=threshold).to(self.device)
        pr_auc_fn = BinaryAveragePrecision().to(self.device)

        best_val_f1 = 0
        best_pr_auc = 0
        patience_counter = 0  # for early stopping
        min_epochs = 10       # don't allow early model saving

        for epoch in range(epochs):
            self.model.train()
            train_loss = 0
            train_preds, train_targets, train_probs = [], [], []

            acc_fn.reset()
            prec_fn.reset()
            rec_fn.reset()
            f1_fn.reset()
            pr_auc_fn.reset()

            for batch in tqdm(self.train_loader, desc=f"Epoch {epoch+1} Training"):
                self.optimizer.zero_grad()
                batch_input_ids = batch.input_id.detach().cpu()
                global_seed_inds = self.train_indices[batch_input_ids]
                seed_edge_ids = self.df.loc[global_seed_inds.cpu().numpy(), "edge_id"].values
                edge_ids_in_batch = batch.edge_attr[:, 0].detach().cpu().numpy()
                mask = torch.isin(torch.tensor(edge_ids_in_batch), torch.tensor(seed_edge_ids)).to(self.device)

                batch_edge_attr = batch.edge_attr[:, 1:].clone()
                batch = batch.to(self.device)
                logits = self.model(batch.x, batch.edge_index, batch_edge_attr).view(-1)[mask]
                target = batch.y[mask]
                probs = torch.sigmoid(logits)
                preds = (probs > threshold).long()

                loss = self.criterion(logits, target.float())
                loss.backward()
                torch.nn.utils.clip_grad_norm_(self.model.parameters(), max_norm=5.0)
                self.optimizer.step()

                train_loss += loss.item() * logits.size(0)
                train_preds.append(preds)
                train_targets.append(target)
                train_probs.append(probs)

            train_preds = torch.cat(train_preds)
            train_targets = torch.cat(train_targets)
            train_probs = torch.cat(train_probs)
            train_loss /= len(train_targets)

            train_acc = acc_fn(train_preds, train_targets)
            train_prec = prec_fn(train_preds, train_targets)
            train_rec = rec_fn(train_preds, train_targets)
            train_f1 = f1_fn(train_preds, train_targets)
            train_pr_auc = pr_auc_fn(train_probs, train_targets)

            # Validation
            val_loss, val_acc, val_prec, val_rec, val_f1, val_pr_auc = self.evaluate(
                self.val_loader,
                self.val_indices,
                threshold,
            )

            # Test
            test_loss, test_acc, test_prec, test_rec, test_f1, test_pr_auc = self.evaluate(
                self.test_loader,
                self.test_indices,
                threshold,
            )

            logging.info(f"Epoch {epoch+1}/{epochs}")
            logging.info(f"Train Loss: {train_loss:.4f} | Val Loss: {val_loss:.4f} | Test Loss: {test_loss:.4f}")
            logging.info(f"Train Acc: {train_acc:.4f} | Val Acc: {val_acc:.4f} | Test Acc: {test_acc:.4f}")
            logging.info(f"Train F1: {train_f1:.4f} | Val F1: {val_f1:.4f} | Test F1: {test_f1:.4f}")
            logging.info(f"Train PR-AUC: {train_pr_auc:.4f} | Val PR-AUC: {val_pr_auc:.4f} | Test PR-AUC: {test_pr_auc:.4f}")
            logging.info(f"Train Prec: {train_prec:.4f} | Val Prec: {val_prec:.4f} | Test Prec: {test_prec:.4f}")
            logging.info(f"Train Rec: {train_rec:.4f} | Val Rec: {val_rec:.4f} | Test Rec: {test_rec:.4f}")
            logging.info("-" * 80)

            self.scheduler.step(val_f1)

            if epoch >= min_epochs and ((val_f1 > best_val_f1) or (val_pr_auc > best_pr_auc)):
                best_val_f1 = max(val_f1, best_val_f1)
                best_pr_auc = max(val_pr_auc, best_pr_auc)
                patience_counter = 0
                torch.save(self.model.state_dict(), f"best_model_epoch{epoch+1}.pt")
                print("✅ New best model saved.")
            elif epoch >= min_epochs:
                patience_counter += 1
                print(f"⚠️ No improvement. Patience: {patience_counter}/{patience}")
                if patience_counter >= patience:
                    print("🛑 Early stopping triggered.")
                    break

            torch.cuda.empty_cache()<|MERGE_RESOLUTION|>--- conflicted
+++ resolved
@@ -172,13 +172,6 @@
         logging.info("Extracting time features...")
         Checker.timestamp_required(self)
 
-<<<<<<< HEAD
-        # Transform timestamp to raw int unix
-        self.df["timestamp_int"] = self.df["timestamp"].astype('int64') / 10**9
-
-        # Just a temp assignment, will be scaled later on
-        self.df["timestamp_scaled"] = self.df["timestamp"].astype('int64') / 10**9
-=======
         # Ensures `timestamp` is a `datetime` object
         if not isinstance(self.df["timestamp"], datetime.datetime):
             self.df["timestamp"] = pd.to_datetime(self.df["timestamp"])
@@ -190,7 +183,6 @@
         self.df = add_is_weekend(self.df)
         self.df = add_timestamp_int(self.df)
         self.df = add_timestamp_scaled(self.df)
->>>>>>> 590e0e59
 
         # Dropping timestamp ensures that the complex timestamp string
         # itself isn't used as a feature, as it is poorly suited to be
@@ -293,11 +285,7 @@
 
         # Encode grouped columns using shared encoder
         for suffix, cols in column_groups.items():
-<<<<<<< HEAD
-            encoder = OneHotEncoder(sparse_output=False, handle_unknown='ignore')
-=======
             encoder = OneHotEncoder(sparse_output=False, handle_unknown="ignore")
->>>>>>> 590e0e59
             unique_values = pd.concat([self.df[col] for col in cols], axis=0).drop_duplicates().to_frame()
             encoder.fit(unique_values)
 
@@ -311,11 +299,7 @@
         # Encode independent columns
         independent_cols = [col for col in categorical_features if col not in sum(column_groups.values(), [])]
         for col in independent_cols:
-<<<<<<< HEAD
-            encoder = OneHotEncoder(sparse_output=False, handle_unknown='ignore')
-=======
             encoder = OneHotEncoder(sparse_output=False, handle_unknown="ignore")
->>>>>>> 590e0e59
             transformed = encoder.fit_transform(self.df[[col]])
             ohe_cols = [f"{col}_{cat}" for cat in encoder.categories_[0]]
             encoded_df = pd.DataFrame(transformed, columns=ohe_cols, index=self.df.index)
@@ -377,11 +361,7 @@
 
     def add_graph_related_features(self, weight_cols):
         """Generate graph-based neighborhood context features"""
-<<<<<<< HEAD
-        print("Adding graph related features...")
-=======
         logging.info("Adding graph related features...")
->>>>>>> 590e0e59
 
         # Aggregate multiple edges into one per (from, to) pair
         # Otherwise DiGraph overwrites the information
@@ -392,16 +372,11 @@
             .reset_index()
         )
         
-<<<<<<< HEAD
-        # Bulding the graph from aggregated edges data
-=======
         # Building the graph from aggregated edges data
->>>>>>> 590e0e59
         G = nx.DiGraph()
         for _, row in aggregated_edges.iterrows():
             G.add_edge(row["from_account_idx"], row["to_account_idx"], 
                        **{col: row[col] for col in weight_cols})
-<<<<<<< HEAD
         
         # Compute centrality 
         degree_centrality = nx.degree_centrality(G)
@@ -411,81 +386,10 @@
         self.nodes["in_degree_centrality"] = self.nodes["node_id"].map(in_deg_cent)
         self.nodes["out_degree_centrality"] = self.nodes["node_id"].map(out_deg_cent)
         
-=======
-        
-        # Compute centrality 
-        degree_centrality = nx.degree_centrality(G)
-        in_deg_cent = {n: d / (len(G) - 1) for n, d in G.in_degree()}
-        out_deg_cent = {n: d / (len(G) - 1) for n, d in G.out_degree()}
-        self.nodes["degree_centrality"] = self.nodes["node_id"].map(degree_centrality)
-        self.nodes["in_degree_centrality"] = self.nodes["node_id"].map(in_deg_cent)
-        self.nodes["out_degree_centrality"] = self.nodes["node_id"].map(out_deg_cent)
-        
->>>>>>> 590e0e59
         # Compute pagerank using both sent amount and received amount
         for weight_col in weight_cols:
             pagerank = nx.pagerank(G, weight="weight")
             self.nodes[f"pagerank_{weight_col}"] = self.nodes["node_id"].map(pagerank)
-<<<<<<< HEAD
-            
-        print(f"  Graph features computed using: {weight_cols}")
-        print("  **Note**, previously graph-based features were calculated using only `sent_amount` as edge weight (only based on outgoing transactions). Now both sent and received amounts are included by default.")
-        print(f"  New feature columns added: degree_centrality, in_degree_centrality, out_degree_centrality, {', '.join([f'pagerank_{col}' for col in weight_cols])}\n")
-
-    def add_node_features(self, node_features):
-        print("Adding node features...")
-
-        # Combining nodes and their respective features (source only, destination only, or both) into several dataframes
-        all_nodes = []
-        for features, _, _, kind in node_features:
-            if kind == 'source_agg':
-                temp = self.df[['from_account_idx', features[0]]].rename(columns={'from_account_idx': 'node_id'})
-            
-            elif kind == 'destination_agg':
-                temp = self.df[['to_account_idx', features[0]]].rename(columns={'to_account_idx': 'node_id'})
-
-            elif kind == 'merge_agg':
-                if len(features) == 1:
-                    temp_from = self.df[['from_account_idx', features[0]]].rename(columns={'from_account_idx': 'node_id'})
-                    temp_to = self.df[['to_account_idx', features[0]]].rename(columns={'to_account_idx': 'node_id'})
-                else:
-                    temp_from = self.df[['from_account_idx', features[0]]].rename(columns={'from_account_idx': 'node_id', features[0]: features[2]})
-                    temp_to = self.df[['to_account_idx', features[1]]].rename(columns={'to_account_idx': 'node_id', features[1]: features[2]})
-
-                temp = pd.concat([temp_from, temp_to])
-
-            all_nodes.append(temp)
-
-        # Merging all dataframes on their node_id
-        temp_node_df = all_nodes[0]
-        for i in all_nodes[1:]:
-            temp_node_df = pd.merge(temp_node_df, i, on='node_id', how='outer')
-
-        # Aggregating and summarizing into one dataframe containing unique nodes
-        agg_funcs = {}
-        rename_map = {}
-        for features, method, rename_col, _ in node_features:
-            feature_name = features[0] if len(features) == 1 else features[2]
-
-            if method == 'mean':
-                agg_funcs[feature_name] = 'mean'
-            elif method == 'first':
-                agg_funcs[feature_name] = 'first'
-            elif method == 'mode':
-                agg_funcs[feature_name] = lambda x: x.mode().iloc[0] if not x.mode().empty else None
-            
-            rename_map[feature_name] = rename_col
-
-        temp_node_df = temp_node_df.groupby('node_id').agg(agg_funcs).reset_index()
-        temp_node_df.rename(columns=rename_map, inplace=True)
-
-        # Adding the new features to the main nodes dataframe
-        self.nodes = pd.merge(self.nodes, temp_node_df, on='node_id', how='outer')
-
-    def extract_nodes(self, node_features=None, graph_related_features=None):
-        """Extract nodes (x) data that is used across splits"""
-        
-=======
             
         logging.info(f" Graph features computed using: {weight_cols}")
         logging.info(
@@ -553,28 +457,18 @@
     def extract_nodes(self, node_features=None, graph_related_features=None):
         """Extract nodes (x) data that is used across splits"""
 
->>>>>>> 590e0e59
         # Ensure that unique_ids have been generated
         if not self.preprocessed["unique_ids_created"]:
             raise RuntimeError(
                 "Unique account IDs must be created before computing network features"
             )
 
-<<<<<<< HEAD
-        print("Extracting nodes...")
-
-        # Creating empty node dataframe
-        num_nodes = self.df[['from_account_idx', 'to_account_idx']].max().max() + 1
-        print(f"Creating a Data Frame containing {num_nodes} nodes")
-        self.nodes = pd.DataFrame({'node_id': np.arange(num_nodes)})
-=======
         logging.info("Extracting nodes...")
 
         # Creating empty node dataframe
         num_nodes = self.df[["from_account_idx", "to_account_idx"]].max().max() + 1
         logging.info(f"Creating a Data Frame containing {num_nodes} nodes")
         self.nodes = pd.DataFrame({"node_id": np.arange(num_nodes)})
->>>>>>> 590e0e59
 
         # Adding node features to the dataframe
         # 1. Graph related features (e.g. pagerank, degree_centrality)
@@ -586,47 +480,27 @@
             self.add_node_features(node_features)
 
         if self.nodes.shape[1] == 1:
-<<<<<<< HEAD
-            self.nodes['placeholder'] = 1
-
-    def generate_tensors(self, edge_features, node_features=None, edges = ["from_account_idx", "to_account_idx"]):
-        """Convert data to PyTorch tensor format for GNNs"""
-        print("Generating tensors...")
-=======
             self.nodes["placeholder"] = 1
 
     def generate_tensors(self, edge_features, node_features=None, edges = ["from_account_idx", "to_account_idx"]):
         """Convert data to PyTorch tensor format for GNNs"""
         logging.info("Generating tensors...")
->>>>>>> 590e0e59
 
         def create_pyg_data(X, y, dataset_name):
 
             edge_index = torch.LongTensor(X[edges].values.T) # [2, num_edges]
             edge_attr = torch.tensor(X[edge_features].values, dtype=torch.float) # [num_edges, num_edge_features]
             edge_labels = torch.LongTensor(y.values) # [num_edges]
-<<<<<<< HEAD
-            node_attr = torch.tensor(self.nodes.drop(columns='node_id').values, dtype=torch.float) # [num_nodes, num_node_features]
-=======
             node_attr = torch.tensor(self.nodes.drop(columns="node_id").values, dtype=torch.float) # [num_nodes, num_node_features]
->>>>>>> 590e0e59
             
             data = Data(edge_index=edge_index, edge_attr=edge_attr, x=node_attr, y=edge_labels)
 
             # Print tensor shapes
-<<<<<<< HEAD
-            print(f"\nDataset: {dataset_name}")
-            print(f"  Edge Index Shape: {edge_index.shape} (should be [2, num_edges])")
-            print(f"  Edge Attribute Shape: {edge_attr.shape} (should be [num_edges, num_edge_features])")
-            print(f"  Node Attribute Shape: {node_attr.shape} (should be [num_nodes, num_node_features])")
-            print(f"  Edge Labels Shape: {edge_labels.shape} (should be [num_edges])")
-=======
             logging.info(f"\nDataset: {dataset_name}")
             logging.info(f"  Edge Index Shape: {edge_index.shape} (should be [2, num_edges])")
             logging.info(f"  Edge Attribute Shape: {edge_attr.shape} (should be [num_edges, num_edge_features])")
             logging.info(f"  Node Attribute Shape: {node_attr.shape} (should be [num_nodes, num_node_features])")
             logging.info(f"  Edge Labels Shape: {edge_labels.shape} (should be [num_edges])")
->>>>>>> 590e0e59
             
             return data
 
@@ -658,13 +532,8 @@
             self.apply_one_hot_encoding()
             if graph_feats:
                 self.extract_graph_features()
-<<<<<<< HEAD
-            print("Preprocessing completed successfully!")
-            print(self.preprocessed)
-=======
             logging.info("Preprocessing completed successfully!")
             logging.info(self.preprocessed)
->>>>>>> 590e0e59
 
         except Exception as e:
             logging.info(f"Error in preprocessing: {e}")
@@ -759,17 +628,10 @@
         elif self.split_type == "temporal":
             if "timestamp_int" not in self.df.columns:
                 raise RuntimeError("Need `timestamp_int` in df for temporal split. Review preprocessing steps.")
-<<<<<<< HEAD
-            
-            # Sort by time and find indices for data split
-            df_sorted = self.df.sort_values(by=["timestamp_int"])
-            X = df_sorted[X_cols]
-=======
 
             # Sort by time and find indices for data split
             df_sorted = self.df.sort_values(by=["timestamp_int"])
             X = df_sorted[self.X_cols]
->>>>>>> 590e0e59
             y = df_sorted[y_col]
             t1 = int((1-(test_size+val_size))*len(self.df))
             t2 = int((1-test_size)*len(self.df))
@@ -782,14 +644,6 @@
         elif self.split_type == "temporal_agg":
             if "timestamp_int" not in self.df.columns:
                 raise RuntimeError("Must include timestamp_int in df for temporal split")
-<<<<<<< HEAD
-            
-            # Sort by time and find indices for data split
-            df_sorted = self.df.sort_values(by=["timestamp_int"])
-            X = df_sorted[X_cols]
-            y = df_sorted[y_col]
-            self.df = self.df.sort_values(by=["timestamp_int"])
-=======
 
             if "edge_id" not in self.df.columns:
                 raise RuntimeError("Must include edge_id in df for temporal split")
@@ -797,7 +651,6 @@
             # Sort by time and find indices for data split
             X = self.df[self.X_cols]
             y = self.df[y_col]
->>>>>>> 590e0e59
             t1 = int((1-(test_size+val_size))*len(self.df))
             t2 = int((1-test_size)*len(self.df))
 
