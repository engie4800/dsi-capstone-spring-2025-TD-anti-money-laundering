--- conflicted
+++ resolved
@@ -46,14 +46,9 @@
             "cyclical_encoded": False,
             "weekend_encoded": False,
             "label_encoded": False,
-<<<<<<< HEAD
-            # "neighbor_context_computed": False,
-            "normalized": False
-=======
             "neighbor_context_computed": False,
             "normalized": False,
             "onehot_encoded": False
->>>>>>> 520c1a25
         }
 
     def df_summary(self):
@@ -358,7 +353,7 @@
         return self.train_data, self.val_data, self.test_data
 
     
-    def run_preprocessing(self):
+    def run_preprocessing(self, graph_feats=True):
         """Runs all preprocessing steps in the correct order.
            Option to not include graph_feats calculation (takes long time)
         """
@@ -373,13 +368,9 @@
             self.cyclical_encoding()
             self.binary_weekend()
             self.apply_label_encoding()
-<<<<<<< HEAD
-
-=======
             self.apply_one_hot_encoding()
             if graph_feats:
                 self.extract_graph_features()
->>>>>>> 520c1a25
             print("Preprocessing completed successfully!")
             print(self.preprocessed)
             
