--- conflicted
+++ resolved
@@ -951,54 +951,10 @@
         # A default set of edge features that excludes some obvious
         # features we don't want
         if edge_features is None:
-<<<<<<< HEAD
             # TODO: any reason not to do this? 
             self.edge_features = ['edge_id'] + [col for col in self.X_cols if col != 'edge_id'] 
         else:
             self.edge_features = edge_features
-=======
-            # TODO: any reason not to do this?
-            # edge_features = self.X_cols
-            # For now, the features defined in the latest baseline:
-            edge_features = [
-                "edge_id",
-                "sent_amount_usd",
-                "received_amount_usd",
-                "timestamp_scaled",
-                "time_diff_from",
-                "turnaround_time",
-                "day_sin",
-                "day_cos",
-                "time_of_day_sin",
-                "time_of_day_cos",
-                "payment_type_ACH",
-                "currency_changed",
-                "received_currency_Australian Dollar",
-                "received_currency_Brazil Real",
-                "received_currency_Canadian Dollar",
-                "received_currency_Euro",
-                "received_currency_Mexican Peso",
-                "received_currency_Ruble",
-                "received_currency_Saudi Riyal",
-                "received_currency_Shekel",
-                "received_currency_Swiss Franc",
-                "received_currency_UK Pound",
-                "received_currency_US Dollar",
-                "received_currency_Yuan",
-                "sent_currency_Canadian Dollar",
-                "sent_currency_Euro",
-                "sent_currency_Mexican Peso",
-                "sent_currency_Rupee",
-                "sent_currency_Saudi Riyal",
-                "sent_currency_Shekel",
-                "sent_currency_Swiss Franc",
-                "sent_currency_UK Pound",
-                "sent_currency_US Dollar",
-                "sent_currency_Yuan",
-            ]
-        self.edge_features = edge_features
-
->>>>>>> 227a1f13
         # Nodes
         tr_x = torch.tensor(self.train_nodes.drop(columns="node_id").values, dtype=torch.float)
         val_x = torch.tensor(self.val_nodes.drop(columns="node_id").values, dtype=torch.float)
